#Filter -one for URLs and one for IP addresses
from malicious_ip_filter import MaliciousIPFilter 
from malicious_url_filter import MaliciousURLFilter 
from search_indexer import run_crawler_simulation

# Helper functions to quickly load the malicious URL/IP data from files
from helper_functions import load_malicious_urls_from_csv,load_ips_from_text_file

# --- Added imports for validation & canonicalization ---
import re
import ipaddress
from urllib.parse import urlparse, urlunparse, unquote


def canonicalize_url(raw_url: str) -> str:
    """
    Canonicalize URL for consistent matching:
      - Ensure scheme present (if missing, treat as invalid)
      - Lowercase scheme and hostname
      - Remove default ports (80 for http, 443 for https)
      - Percent-decode the path/query where appropriate
      - Strip fragments

    Returns canonicalized URL string on success, or an empty string on failure.
    """
    try:
        parsed = urlparse(raw_url)
    except Exception:
        return ""

    # require explicit scheme and network location
    if not parsed.scheme or not parsed.netloc:
        return ""

    scheme = parsed.scheme.lower()
    if scheme not in ("http", "https"):
        # we don't accept javascript:, data:, ftp:, etc. for canonicalization here
        return ""

    # Lowercase hostname (netloc may include credentials or port)
    netloc = parsed.netloc

    # Reject credentials embedded in URL (user:pass@host)
    if "@" in netloc:
        return ""

    # Separate hostname and optional port
    host = netloc
    port = None
    if ":" in netloc:
        host_part, port_part = netloc.rsplit(":", 1)
        # If port_part isn't numeric, treat whole netloc as hostname (IPv6 cases will have brackets)
        if port_part.isdigit():
            host = host_part
            port = int(port_part)

    host = host.lower()

    # Remove default ports
    if (scheme == "http" and port == 80) or (scheme == "https" and port == 443):
        port = None

    if port:
        netloc = f"{host}:{port}"
    else:
        netloc = host

    # percent-decode path and query for canonical comparison
    path = unquote(parsed.path or "")
    query = unquote(parsed.query or "")

    # strip fragment (parsed.fragment)
    fragment = ""

    canonical = urlunparse((scheme, netloc, path or '/', '', query, fragment))
    return canonical


def is_valid_url_format(raw_url: str) -> bool:
    """
    Lightweight syntactic checks for URL before canonicalization:
      - not empty
      - allowed scheme (http/https)
      - no suspicious patterns like javascript:, data:, embedded credentials, or obvious binary downloads
    """
    if not raw_url or not raw_url.strip():
        return False

    raw_url = raw_url.strip()

    # quick reject of clearly malicious schemes
    if re.search(r"^\s*(javascript:|data:|vbscript:)", raw_url, re.IGNORECASE):
        return False

    # tiny sanity: must contain :// for a scheme-based URL
    if "://" not in raw_url:
        return False

    # Reject common suspicious substrings
    suspicious_substrings = ["@", "base64", "\\.exe", "\\.zip", "\\.js"]
    for s in suspicious_substrings:
        if re.search(s, raw_url, re.IGNORECASE):
            # note: this is a conservative check — adjust if you want fewer false positives
            return False

    # Try parsing
    parsed = urlparse(raw_url)
    if not parsed.scheme or not parsed.netloc:
        return False

    if parsed.scheme.lower() not in ("http", "https"):
        return False

    return True


def is_valid_ip_format(ip_str: str) -> bool:
    """
    Validate IPv4 or IPv6 address using ipaddress module. Returns True if valid.
    """
    try:
        # ip_address will raise ValueError for invalid addresses
        ipaddress.ip_address(ip_str)
        return True
    except ValueError:
        return False


def run_interactive_checker():
    """
    Main function to run the interactive malicious URL checker with real data.
    """
    #  Step 1: Load the data
    # The filename should match what you saved the CSV as.
    URL_DATASET_FILENAME = 'datasets/malicious_urls.csv'
    IP_DATASET_FILENAME = 'datasets/bad_ip_dataset.txt'
    known_malicious_urls = load_malicious_urls_from_csv(URL_DATASET_FILENAME)
    known_malicious_ips = load_ips_from_text_file(IP_DATASET_FILENAME)

    if known_malicious_urls is None:
        return 
    # Count how many bad URLs and IPs we have
    EXPECTED_URLS_IN_BLACKLIST = len(known_malicious_urls)
    EXPECTED_IPS_IN_BLACKLIST = len(known_malicious_ips)
    # Set how much chance we’re okay with for a “false alarm”
    DESIRED_FP_PROBABILITY = 0.01
    print("Choose the option from below : ")
    print("-------------------------------")
    print("1. Check for malicious URL")
    print("2. Check for malicious IP")
    print("3. Check for website ")
    print("4. Exit")

    print()
    choice = 0
    
<<<<<<< HEAD
    while (choice != 3):
        try:
            choice = int(input("Enter the choice : "))
        except ValueError:
            print("Please enter a valid numeric choice.")
            continue

=======
    while (choice != 4):
        choice = int(input("Enter the choice : "))
>>>>>>> a830d7db
        if (choice == 1):
            # Make a Bloom filter just big enough for all known bad URLs
            url_filter = MaliciousURLFilter(EXPECTED_URLS_IN_BLACKLIST, DESIRED_FP_PROBABILITY)
            # Fill the filter with all the bad URLs we loaded
            print(f"--- Populating filter with {len(known_malicious_urls)} known malicious URLs... ---")
            # Canonicalize dataset entries as we insert them for consistent matching
            for url in known_malicious_urls:
                try:
                    canonical = canonicalize_url(url)
                    if canonical:
                        url_filter.add(canonical)
                    else:
                        # fallback: add the raw string if canonicalization failed
                        url_filter.add(url)
                except Exception:
                    # resilient: ignore bad entries in dataset
                    continue
            print("--- Filter is ready. ---\n")

            print("## Interactive Malicious URL Checker ##")
            print("Enter a URL to check if it's on the blacklist.")
            
            while True:
                user_input = input("\nEnter a URL (or type 'exit' to quit): ").strip()
                if user_input.lower() == 'exit':
                    print("Exiting checker.")
                    break
                if not user_input:
                    continue
<<<<<<< HEAD

                # Validation first
                if not is_valid_url_format(user_input):
                    print(f"   > ❌ Invalid or suspicious URL format: '{user_input}'")
                    print("Invalid URL format. Please enter a valid address starting with 'https://'.")

                    continue

                canonical = canonicalize_url(user_input)
                if not canonical:
                    print(f"   > ❌ Failed to canonicalize URL: '{user_input}' — treated as suspicious.")
                    continue

                # Membership check uses canonical form
                if canonical in url_filter:
                    print(f"   > 🚩 Warning: '{user_input}' (canonical: {canonical}) is PROBABLY MALICIOUS.")
                    print("   > Recommendation: Avoid this site.")
                else:
                    print(f"   > ✅ Result: '{user_input}' is DEFINITELY SAFE (not on our blacklist).")

=======
                # Check if the URL is in the filter    
                if user_input in url_filter:
                    print(f">Warning: '{user_input}' is PROBABLY MALICIOUS.")
                    print(">Recommendation: Avoid this site.")
                else:
                    print(f"   >Result: '{user_input}' is DEFINITELY SAFE (not on our blacklist).")
>>>>>>> a830d7db
        elif (choice == 2):
            ip_filter = MaliciousIPFilter(known_malicious_ips, DESIRED_FP_PROBABILITY)

            # Step 3: Populate the Filter 
            print(f"--- Populating filter with {len(known_malicious_ips)} known malicious IPs... ---")
            for ip in known_malicious_ips:
                try:
                    # normalize IP using ipaddress
                    canonical_ip = str(ipaddress.ip_address(ip))
                    ip_filter.add(canonical_ip)
                except Exception:
                    # ignore malformed IPs in dataset
                    continue
            print("--- Filter is ready. ---\n")
            print(" Interactive Malicious IP Checker ")
            print("Enter an IP to check if it's on the blacklist.")
            while True:
                user_input = input("\nEnter an IP (or type 'exit' to quit): ").strip()
                if user_input.lower() == 'exit':
                    print("Exiting checker.")
                    break
                if not user_input:
                    continue
<<<<<<< HEAD

                if not is_valid_ip_format(user_input):
                    print(f"   > ❌ Invalid IP address format: '{user_input}'")
                    continue

                canonical_ip = str(ipaddress.ip_address(user_input))
                if canonical_ip in ip_filter:
                    print(f"   > 🚩 Warning: '{user_input}' is PROBABLY MALICIOUS.")
                    print("   > Recommendation: Avoid this site.")
=======
                if user_input in ip_filter:
                    print(f"> Warning: '{user_input}' is PROBABLY MALICIOUS.")
                    print("> Recommendation: Avoid this site.")
>>>>>>> a830d7db
                else:
                    print(f"   > ✅ Result: '{user_input}' is DEFINITELY SAFE (not on our blacklist).")
        elif (choice == 3):
            run_crawler_simulation()


if __name__ == "__main__":
    run_interactive_checker()<|MERGE_RESOLUTION|>--- conflicted
+++ resolved
@@ -154,18 +154,8 @@
     print()
     choice = 0
     
-<<<<<<< HEAD
-    while (choice != 3):
-        try:
-            choice = int(input("Enter the choice : "))
-        except ValueError:
-            print("Please enter a valid numeric choice.")
-            continue
-
-=======
     while (choice != 4):
         choice = int(input("Enter the choice : "))
->>>>>>> a830d7db
         if (choice == 1):
             # Make a Bloom filter just big enough for all known bad URLs
             url_filter = MaliciousURLFilter(EXPECTED_URLS_IN_BLACKLIST, DESIRED_FP_PROBABILITY)
@@ -195,7 +185,6 @@
                     break
                 if not user_input:
                     continue
-<<<<<<< HEAD
 
                 # Validation first
                 if not is_valid_url_format(user_input):
@@ -216,14 +205,6 @@
                 else:
                     print(f"   > ✅ Result: '{user_input}' is DEFINITELY SAFE (not on our blacklist).")
 
-=======
-                # Check if the URL is in the filter    
-                if user_input in url_filter:
-                    print(f">Warning: '{user_input}' is PROBABLY MALICIOUS.")
-                    print(">Recommendation: Avoid this site.")
-                else:
-                    print(f"   >Result: '{user_input}' is DEFINITELY SAFE (not on our blacklist).")
->>>>>>> a830d7db
         elif (choice == 2):
             ip_filter = MaliciousIPFilter(known_malicious_ips, DESIRED_FP_PROBABILITY)
 
@@ -247,7 +228,6 @@
                     break
                 if not user_input:
                     continue
-<<<<<<< HEAD
 
                 if not is_valid_ip_format(user_input):
                     print(f"   > ❌ Invalid IP address format: '{user_input}'")
@@ -257,11 +237,6 @@
                 if canonical_ip in ip_filter:
                     print(f"   > 🚩 Warning: '{user_input}' is PROBABLY MALICIOUS.")
                     print("   > Recommendation: Avoid this site.")
-=======
-                if user_input in ip_filter:
-                    print(f"> Warning: '{user_input}' is PROBABLY MALICIOUS.")
-                    print("> Recommendation: Avoid this site.")
->>>>>>> a830d7db
                 else:
                     print(f"   > ✅ Result: '{user_input}' is DEFINITELY SAFE (not on our blacklist).")
         elif (choice == 3):
