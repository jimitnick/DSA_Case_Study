<<<<<<< HEAD
from malicious_ip_filter import MaliciousIPFilter
from malicious_url_filter import MaliciousURLFilter
=======
#Filter -one for URLs and one for IP addresses
from malicious_ip_filter import MaliciousIPFilter 
from malicious_url_filter import MaliciousURLFilter 
>>>>>>> eadc8c53
from search_indexer import run_crawler_simulation
from helper_functions import load_malicious_urls_from_csv, load_ips_from_text_file
import re
import ipaddress

<<<<<<< HEAD
def is_valid_url(url):
    pattern = re.compile(r'^(https?://)[a-zA-Z0-9.-]+\.[a-zA-Z]{2,}(/.*)?$')
    return bool(pattern.match(url))

def is_valid_ip(ip):
    try:
        ipaddress.ip_address(ip)
        return True
    except ValueError:
        return False
=======
# Helper functions to quickly load the malicious URL/IP data from files
from helper_functions import load_malicious_urls_from_csv,load_ips_from_text_file
>>>>>>> eadc8c53

# --- Added imports for validation & canonicalization ---
import re
import ipaddress
from urllib.parse import urlparse, urlunparse, unquote


def canonicalize_url(raw_url: str) -> str:
    """
    Canonicalize URL for consistent matching:
      - Ensure scheme present (if missing, treat as invalid)
      - Lowercase scheme and hostname
      - Remove default ports (80 for http, 443 for https)
      - Percent-decode the path/query where appropriate
      - Strip fragments

    Returns canonicalized URL string on success, or an empty string on failure.
    """
    try:
        parsed = urlparse(raw_url)
    except Exception:
        return ""

    # require explicit scheme and network location
    if not parsed.scheme or not parsed.netloc:
        return ""

    scheme = parsed.scheme.lower()
    if scheme not in ("http", "https"):
        # we don't accept javascript:, data:, ftp:, etc. for canonicalization here
        return ""

    # Lowercase hostname (netloc may include credentials or port)
    netloc = parsed.netloc

    # Reject credentials embedded in URL (user:pass@host)
    if "@" in netloc:
        return ""

    # Separate hostname and optional port
    host = netloc
    port = None
    if ":" in netloc:
        host_part, port_part = netloc.rsplit(":", 1)
        # If port_part isn't numeric, treat whole netloc as hostname (IPv6 cases will have brackets)
        if port_part.isdigit():
            host = host_part
            port = int(port_part)

    host = host.lower()

    # Remove default ports
    if (scheme == "http" and port == 80) or (scheme == "https" and port == 443):
        port = None

    if port:
        netloc = f"{host}:{port}"
    else:
        netloc = host

    # percent-decode path and query for canonical comparison
    path = unquote(parsed.path or "")
    query = unquote(parsed.query or "")

    # strip fragment (parsed.fragment)
    fragment = ""

    canonical = urlunparse((scheme, netloc, path or '/', '', query, fragment))
    return canonical


def is_valid_url_format(raw_url: str) -> bool:
    """
    Lightweight syntactic checks for URL before canonicalization:
      - not empty
      - allowed scheme (http/https)
      - no suspicious patterns like javascript:, data:, embedded credentials, or obvious binary downloads
    """
    if not raw_url or not raw_url.strip():
        return False

    raw_url = raw_url.strip()

    # quick reject of clearly malicious schemes
    if re.search(r"^\s*(javascript:|data:|vbscript:)", raw_url, re.IGNORECASE):
        return False

    # tiny sanity: must contain :// for a scheme-based URL
    if "://" not in raw_url:
        return False

    # Reject common suspicious substrings
    suspicious_substrings = ["@", "base64", "\\.exe", "\\.zip", "\\.js"]
    for s in suspicious_substrings:
        if re.search(s, raw_url, re.IGNORECASE):
            # note: this is a conservative check — adjust if you want fewer false positives
            return False

    # Try parsing
    parsed = urlparse(raw_url)
    if not parsed.scheme or not parsed.netloc:
        return False

    if parsed.scheme.lower() not in ("http", "https"):
        return False

    return True


def is_valid_ip_format(ip_str: str) -> bool:
    """
    Validate IPv4 or IPv6 address using ipaddress module. Returns True if valid.
    """
    try:
        # ip_address will raise ValueError for invalid addresses
        ipaddress.ip_address(ip_str)
        return True
    except ValueError:
        return False


def run_interactive_checker():
    URL_DATASET_FILENAME = 'datasets/malicious_urls.csv'
    IP_DATASET_FILENAME = 'datasets/bad_ip_dataset.txt'

    known_malicious_urls = load_malicious_urls_from_csv(URL_DATASET_FILENAME)
    known_malicious_ips = load_ips_from_text_file(IP_DATASET_FILENAME)

<<<<<<< HEAD
    if not known_malicious_urls or not known_malicious_ips:
        print("Error: Could not load malicious datasets. Please verify dataset paths.")
        return

=======
    if known_malicious_urls is None:
        return 
    # Count how many bad URLs and IPs we have
>>>>>>> eadc8c53
    EXPECTED_URLS_IN_BLACKLIST = len(known_malicious_urls)
    EXPECTED_IPS_IN_BLACKLIST = len(known_malicious_ips)
    # Set how much chance we’re okay with for a “false alarm”
    DESIRED_FP_PROBABILITY = 0.01
<<<<<<< HEAD

    url_filter = MaliciousURLFilter(EXPECTED_URLS_IN_BLACKLIST, DESIRED_FP_PROBABILITY)
    ip_filter = MaliciousIPFilter(EXPECTED_IPS_IN_BLACKLIST, DESIRED_FP_PROBABILITY)

    for url in known_malicious_urls:
        url_filter.add(url.strip().lower())
    for ip in known_malicious_ips:
        ip_filter.add(ip.strip().lower())

    while True:
        print("\n==============================")
        print(" Malicious Checker Menu ")
        print("==============================")
        print("1. Check for malicious URL")
        print("2. Check for malicious IP")
        print("3. Check for website")
        print("4. Exit")

        try:
            choice = int(input("Enter your choice: ").strip())
        except ValueError:
            print("Invalid input. Please enter a number between 1 and 4.")
            continue

        if choice == 1:
            print("\n--- Malicious URL Checker ---")
            while True:
                user_input = input("Enter a URL (or type 'exit' to go back): ").strip().lower()
                if user_input == 'exit':
                    break
                if not user_input:
                    continue
                if not is_valid_url(user_input):
                    print("The URL should be in the format: https://example.com")
                    continue

                if user_input in url_filter:
                    print(f"Warning: '{user_input}' is probably malicious.")
                else:
                    print(f"'{user_input}' is not in the blacklist.")

        elif choice == 2:
            print("\n--- Malicious IP Checker ---")
            while True:
                user_input = input("Enter an IP (or type 'exit' to go back): ").strip().lower()
                if user_input == 'exit':
                    break
                if not user_input:
                    continue
                if not is_valid_ip(user_input):
                    print("Invalid IP format. Please enter a valid IPv4 or IPv6 address.")
                    continue

                if user_input in ip_filter:
                    print(f"Warning: '{user_input}' is probably malicious.")
=======
    print("Choose the option from below : ")
    print("-------------------------------")
    print("1. Check for malicious URL")
    print("2. Check for malicious IP")
    print("3. Check for website ")
    print("4. Exit")

    print()
    choice = 0
    
    while (choice != 4):
        choice = int(input("Enter the choice : "))
        if (choice == 1):
            # Make a Bloom filter just big enough for all known bad URLs
            url_filter = MaliciousURLFilter(EXPECTED_URLS_IN_BLACKLIST, DESIRED_FP_PROBABILITY)
            # Fill the filter with all the bad URLs we loaded
            print(f"--- Populating filter with {len(known_malicious_urls)} known malicious URLs... ---")
            # Canonicalize dataset entries as we insert them for consistent matching
            for url in known_malicious_urls:
                try:
                    canonical = canonicalize_url(url)
                    if canonical:
                        url_filter.add(canonical)
                    else:
                        # fallback: add the raw string if canonicalization failed
                        url_filter.add(url)
                except Exception:
                    # resilient: ignore bad entries in dataset
                    continue
            print("--- Filter is ready. ---\n")

            print("## Interactive Malicious URL Checker ##")
            print("Enter a URL to check if it's on the blacklist.")
            
            while True:
                user_input = input("\nEnter a URL (or type 'exit' to quit): ").strip()
                if user_input.lower() == 'exit':
                    print("Exiting checker.")
                    break
                if not user_input:
                    continue

                # Validation first
                if not is_valid_url_format(user_input):
                    print(f"   > ❌ Invalid or suspicious URL format: '{user_input}'")
                    print("Invalid URL format. Please enter a valid address starting with 'https://'.")

                    continue

                canonical = canonicalize_url(user_input)
                if not canonical:
                    print(f"   > ❌ Failed to canonicalize URL: '{user_input}' — treated as suspicious.")
                    continue

                # Membership check uses canonical form
                if canonical in url_filter:
                    print(f"   > 🚩 Warning: '{user_input}' (canonical: {canonical}) is PROBABLY MALICIOUS.")
                    print("   > Recommendation: Avoid this site.")
                else:
                    print(f"   > ✅ Result: '{user_input}' is DEFINITELY SAFE (not on our blacklist).")

        elif (choice == 2):
            ip_filter = MaliciousIPFilter(known_malicious_ips, DESIRED_FP_PROBABILITY)

            # Step 3: Populate the Filter 
            print(f"--- Populating filter with {len(known_malicious_ips)} known malicious IPs... ---")
            for ip in known_malicious_ips:
                try:
                    # normalize IP using ipaddress
                    canonical_ip = str(ipaddress.ip_address(ip))
                    ip_filter.add(canonical_ip)
                except Exception:
                    # ignore malformed IPs in dataset
                    continue
            print("--- Filter is ready. ---\n")
            print(" Interactive Malicious IP Checker ")
            print("Enter an IP to check if it's on the blacklist.")
            while True:
                user_input = input("\nEnter an IP (or type 'exit' to quit): ").strip()
                if user_input.lower() == 'exit':
                    print("Exiting checker.")
                    break
                if not user_input:
                    continue

                if not is_valid_ip_format(user_input):
                    print(f"   > ❌ Invalid IP address format: '{user_input}'")
                    continue

                canonical_ip = str(ipaddress.ip_address(user_input))
                if canonical_ip in ip_filter:
                    print(f"   > 🚩 Warning: '{user_input}' is PROBABLY MALICIOUS.")
                    print("   > Recommendation: Avoid this site.")
>>>>>>> eadc8c53
                else:
                    print(f"'{user_input}' is not in the blacklist.")

        elif choice == 3:
            run_crawler_simulation()

<<<<<<< HEAD
        elif choice == 4:
            print("Exiting program.")
            break

        else:
            print("Invalid choice. Please select between 1 and 4.")
=======
>>>>>>> eadc8c53

if __name__ == "__main__":
    run_interactive_checker()<|MERGE_RESOLUTION|>--- conflicted
+++ resolved
@@ -1,17 +1,10 @@
-<<<<<<< HEAD
 from malicious_ip_filter import MaliciousIPFilter
 from malicious_url_filter import MaliciousURLFilter
-=======
-#Filter -one for URLs and one for IP addresses
-from malicious_ip_filter import MaliciousIPFilter 
-from malicious_url_filter import MaliciousURLFilter 
->>>>>>> eadc8c53
 from search_indexer import run_crawler_simulation
 from helper_functions import load_malicious_urls_from_csv, load_ips_from_text_file
 import re
 import ipaddress
 
-<<<<<<< HEAD
 def is_valid_url(url):
     pattern = re.compile(r'^(https?://)[a-zA-Z0-9.-]+\.[a-zA-Z]{2,}(/.*)?$')
     return bool(pattern.match(url))
@@ -22,10 +15,6 @@
         return True
     except ValueError:
         return False
-=======
-# Helper functions to quickly load the malicious URL/IP data from files
-from helper_functions import load_malicious_urls_from_csv,load_ips_from_text_file
->>>>>>> eadc8c53
 
 # --- Added imports for validation & canonicalization ---
 import re
@@ -154,21 +143,14 @@
     known_malicious_urls = load_malicious_urls_from_csv(URL_DATASET_FILENAME)
     known_malicious_ips = load_ips_from_text_file(IP_DATASET_FILENAME)
 
-<<<<<<< HEAD
     if not known_malicious_urls or not known_malicious_ips:
         print("Error: Could not load malicious datasets. Please verify dataset paths.")
         return
 
-=======
-    if known_malicious_urls is None:
-        return 
-    # Count how many bad URLs and IPs we have
->>>>>>> eadc8c53
     EXPECTED_URLS_IN_BLACKLIST = len(known_malicious_urls)
     EXPECTED_IPS_IN_BLACKLIST = len(known_malicious_ips)
     # Set how much chance we’re okay with for a “false alarm”
     DESIRED_FP_PROBABILITY = 0.01
-<<<<<<< HEAD
 
     url_filter = MaliciousURLFilter(EXPECTED_URLS_IN_BLACKLIST, DESIRED_FP_PROBABILITY)
     ip_filter = MaliciousIPFilter(EXPECTED_IPS_IN_BLACKLIST, DESIRED_FP_PROBABILITY)
@@ -224,116 +206,18 @@
 
                 if user_input in ip_filter:
                     print(f"Warning: '{user_input}' is probably malicious.")
-=======
-    print("Choose the option from below : ")
-    print("-------------------------------")
-    print("1. Check for malicious URL")
-    print("2. Check for malicious IP")
-    print("3. Check for website ")
-    print("4. Exit")
-
-    print()
-    choice = 0
-    
-    while (choice != 4):
-        choice = int(input("Enter the choice : "))
-        if (choice == 1):
-            # Make a Bloom filter just big enough for all known bad URLs
-            url_filter = MaliciousURLFilter(EXPECTED_URLS_IN_BLACKLIST, DESIRED_FP_PROBABILITY)
-            # Fill the filter with all the bad URLs we loaded
-            print(f"--- Populating filter with {len(known_malicious_urls)} known malicious URLs... ---")
-            # Canonicalize dataset entries as we insert them for consistent matching
-            for url in known_malicious_urls:
-                try:
-                    canonical = canonicalize_url(url)
-                    if canonical:
-                        url_filter.add(canonical)
-                    else:
-                        # fallback: add the raw string if canonicalization failed
-                        url_filter.add(url)
-                except Exception:
-                    # resilient: ignore bad entries in dataset
-                    continue
-            print("--- Filter is ready. ---\n")
-
-            print("## Interactive Malicious URL Checker ##")
-            print("Enter a URL to check if it's on the blacklist.")
-            
-            while True:
-                user_input = input("\nEnter a URL (or type 'exit' to quit): ").strip()
-                if user_input.lower() == 'exit':
-                    print("Exiting checker.")
-                    break
-                if not user_input:
-                    continue
-
-                # Validation first
-                if not is_valid_url_format(user_input):
-                    print(f"   > ❌ Invalid or suspicious URL format: '{user_input}'")
-                    print("Invalid URL format. Please enter a valid address starting with 'https://'.")
-
-                    continue
-
-                canonical = canonicalize_url(user_input)
-                if not canonical:
-                    print(f"   > ❌ Failed to canonicalize URL: '{user_input}' — treated as suspicious.")
-                    continue
-
-                # Membership check uses canonical form
-                if canonical in url_filter:
-                    print(f"   > 🚩 Warning: '{user_input}' (canonical: {canonical}) is PROBABLY MALICIOUS.")
-                    print("   > Recommendation: Avoid this site.")
-                else:
-                    print(f"   > ✅ Result: '{user_input}' is DEFINITELY SAFE (not on our blacklist).")
-
-        elif (choice == 2):
-            ip_filter = MaliciousIPFilter(known_malicious_ips, DESIRED_FP_PROBABILITY)
-
-            # Step 3: Populate the Filter 
-            print(f"--- Populating filter with {len(known_malicious_ips)} known malicious IPs... ---")
-            for ip in known_malicious_ips:
-                try:
-                    # normalize IP using ipaddress
-                    canonical_ip = str(ipaddress.ip_address(ip))
-                    ip_filter.add(canonical_ip)
-                except Exception:
-                    # ignore malformed IPs in dataset
-                    continue
-            print("--- Filter is ready. ---\n")
-            print(" Interactive Malicious IP Checker ")
-            print("Enter an IP to check if it's on the blacklist.")
-            while True:
-                user_input = input("\nEnter an IP (or type 'exit' to quit): ").strip()
-                if user_input.lower() == 'exit':
-                    print("Exiting checker.")
-                    break
-                if not user_input:
-                    continue
-
-                if not is_valid_ip_format(user_input):
-                    print(f"   > ❌ Invalid IP address format: '{user_input}'")
-                    continue
-
-                canonical_ip = str(ipaddress.ip_address(user_input))
-                if canonical_ip in ip_filter:
-                    print(f"   > 🚩 Warning: '{user_input}' is PROBABLY MALICIOUS.")
-                    print("   > Recommendation: Avoid this site.")
->>>>>>> eadc8c53
                 else:
                     print(f"'{user_input}' is not in the blacklist.")
 
         elif choice == 3:
             run_crawler_simulation()
 
-<<<<<<< HEAD
         elif choice == 4:
             print("Exiting program.")
             break
 
         else:
             print("Invalid choice. Please select between 1 and 4.")
-=======
->>>>>>> eadc8c53
 
 if __name__ == "__main__":
     run_interactive_checker()