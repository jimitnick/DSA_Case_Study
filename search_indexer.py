import math
import csv
<<<<<<< HEAD
#  BLOOM FILTER IMPLEMENTATION
=======

>>>>>>> 478109a7
class VisitedURLFilter:
    """
    A Bloom Filter implementation from scratch, used to track visited URLs
    for a web crawler to avoid re-fetching pages in a single session.
    """
    def __init__(self, num_items, fp_prob):
        if not (0 < fp_prob < 1):
            raise ValueError("False positive probability must be between 0 and 1.")
        if not num_items > 0:
            raise ValueError("Number of items must be greater than 0.")
            
        self.size = self._calculate_optimal_size(num_items, fp_prob)
        self.hash_count = self._calculate_optimal_hash_count(self.size, num_items)
        self.bit_array = [0] * self.size
        
        print(f"## Visited URL Filter Initialized ##")
        print(f"- Estimated unique URLs (n): {num_items}")
        print(f"- FP Probability (p): {fp_prob:.2%}")
        print(f"- Optimal Size (m): {self.size} bits")
        print(f"- Optimal Hashes (k): {self.hash_count}\n")

    def _calculate_optimal_size(self, n, p):
        m = - (n * math.log(p)) / (math.log(2) ** 2)
        return int(math.ceil(m))

    def _calculate_optimal_hash_count(self, m, n):
        k = (m / n) * math.log(2)
        return int(math.ceil(k))

    def _hash_djb2(self, s: str):
        hash_val = 5381
        for char in s:
            hash_val = ((hash_val << 5) + hash_val) + ord(char)
        return hash_val

    def _get_hashes(self, item):
        hash1 = hash(item)
        hash2 = self._hash_djb2(item)
        for i in range(self.hash_count):
            yield (hash1 + i * hash2) % self.size
            
    def add(self, item):
        for digest in self._get_hashes(item):
            self.bit_array[digest] = 1

    def __contains__(self, item):
        # If any bit is 0 → the item was never added (definitely not visited).
        # If all bits are 1 → the item is probably visited (false positive possible).
        for digest in self._get_hashes(item):
            if self.bit_array[digest] == 0:
                return False
        return True

<<<<<<< HEAD

#  WEB CRAWLER SIMULATION (WITHOUT PERSISTENCE)


=======
>>>>>>> 478109a7
def run_crawler_simulation():
    DATASET_FILE = "datasets/tranco_list.csv"
    CRAWL_LIMIT = 50000  # Process the top 50,000 sites from the list

    # Load the list of URLs to crawl 
    try:
        with open(DATASET_FILE, 'r') as f:
            reader = csv.reader(f)
            # Read all domains up to our limit
            urls_to_process = [row[1] for i, row in enumerate(reader) if i < CRAWL_LIMIT]
        print(f"--- Successfully loaded {len(urls_to_process)} URLs to process. ---\n")
    except FileNotFoundError:
        print(f"[Error] Dataset '{DATASET_FILE}' not found. Please download it from Tranco.")
        return

    # Initialize a fresh filter
    url_filter = VisitedURLFilter(num_items=len(urls_to_process), fp_prob=0.01)

    print(f"## 🕷️ Starting Web Crawler Simulation ##")
    
    # Process all URLs
    new_urls_found = 0
    duplicates_skipped = 0
    for url in urls_to_process:
        if url not in url_filter:
            # Simulate fetching and indexing the new URL
            url_filter.add(url)
            new_urls_found += 1
        else:
            # This URL is a duplicate in our list
            duplicates_skipped += 1
    
    print(f"--- Processing complete. ---")
    print(f"- Unique URLs indexed: {new_urls_found}")
    print(f"- Duplicate URLs skipped: {duplicates_skipped}")

    print("\n Interactive 'is_visited' Checker ")
    print("Enter a domain to check if it was visited in this session.")
    
    while True:
        user_input = input("\nEnter domain (or 'exit' to quit): ").strip().lower()
        if user_input == 'exit':
            break
        if not user_input:
            continue
        
        if user_input in url_filter:
            print(f"> Result: '{user_input}' was PROBABLY VISITED by the crawler.")
        else:
            print(f"> Result: '{user_input}' was DEFINITELY NOT VISITED.")

if __name__ == "__main__":
    run_crawler_simulation()<|MERGE_RESOLUTION|>--- conflicted
+++ resolved
@@ -1,10 +1,6 @@
 import math
 import csv
-<<<<<<< HEAD
-#  BLOOM FILTER IMPLEMENTATION
-=======
 
->>>>>>> 478109a7
 class VisitedURLFilter:
     """
     A Bloom Filter implementation from scratch, used to track visited URLs
@@ -58,13 +54,10 @@
                 return False
         return True
 
-<<<<<<< HEAD
 
 #  WEB CRAWLER SIMULATION (WITHOUT PERSISTENCE)
 
 
-=======
->>>>>>> 478109a7
 def run_crawler_simulation():
     DATASET_FILE = "datasets/tranco_list.csv"
     CRAWL_LIMIT = 50000  # Process the top 50,000 sites from the list
